--- conflicted
+++ resolved
@@ -110,445 +110,7 @@
 const chunkedUploads = {};
 
 // Routes
-// Health check endpoint
-app.get('/api/health', (req, res) => {
-  res.status(200).json({ status: 'ok', message: 'Server is running' });
-});
-
-// Initialize a chunked upload
-app.post('/api/upload/init', express.json(), (req, res) => {
-  try {
-<<<<<<< HEAD
-    const { uploadId, filename, totalChunks, fileSize, mimeType, chunkSize } = req.body;
-=======
-    const { uploadId, filename, totalChunks, fileSize, mimeType } = req.body;
->>>>>>> 4d484293
-
-    // Create directory for this upload's chunks
-    const uploadChunksDir = path.join(chunksDir, uploadId);
-    if (!fs.existsSync(uploadChunksDir)) {
-      fs.mkdirSync(uploadChunksDir, { recursive: true });
-    }
-
-    // Store metadata
-    chunkedUploads[uploadId] = {
-      filename,
-      totalChunks: parseInt(totalChunks),
-      receivedChunks: 0,
-<<<<<<< HEAD
-      receivedChunksMap: new Set(), // Track which chunks have been received
-      fileSize: parseInt(fileSize),
-      mimeType,
-      uploadChunksDir,
-      createdAt: Date.now(),
-      chunkSize: chunkSize || (5 * 1024 * 1024) // Default to 5MB if not specified
-    };
-
-    console.log(`Upload initialized: ${filename}, ${totalChunks} chunks, ${fileSize} bytes`);
-=======
-      fileSize: parseInt(fileSize),
-      mimeType,
-      uploadChunksDir,
-      createdAt: Date.now()
-    };
-
->>>>>>> 4d484293
-    res.json({ success: true, message: 'Upload initialized' });
-  } catch (error) {
-    console.error('Upload initialization error:', error);
-    res.status(500).json({ error: 'Failed to initialize upload' });
-  }
-});
-
-<<<<<<< HEAD
-// Handle chunk upload with optimized processing
-const chunkUpload = multer({
-  storage: multer.diskStorage({
-    destination: (req, file, cb) => {
-      // Make sure the temp directory exists
-      const tempDir = path.join(chunksDir, 'temp');
-      if (!fs.existsSync(tempDir)) {
-        fs.mkdirSync(tempDir, { recursive: true });
-      }
-      cb(null, tempDir);
-    },
-    filename: (req, file, cb) => {
-      // Use a unique filename for each chunk
-      const uniqueSuffix = Date.now() + '-' + Math.round(Math.random() * 1E9);
-      cb(null, `chunk-${uniqueSuffix}`);
-    }
-  }),
-  limits: {
-    fileSize: 15 * 1024 * 1024, // Increased to 15MB per chunk to support larger chunk sizes
-    files: 1 // Only one file per request
-  }
-=======
-// Handle chunk upload
-const chunkUpload = multer({
-  dest: path.join(chunksDir, 'temp'),
-  limits: { fileSize: 10 * 1024 * 1024 } // 10MB per chunk
->>>>>>> 4d484293
-}).single('chunk');
-
-app.post('/api/upload/chunk', (req, res) => {
-  chunkUpload(req, res, (err) => {
-    if (err) {
-<<<<<<< HEAD
-      console.error('Chunk upload error:', err);
-      if (err.code === 'LIMIT_FILE_SIZE') {
-        return res.status(413).json({ error: 'Chunk too large. Maximum chunk size is 15MB.' });
-      }
-      if (err.code === 'LIMIT_UNEXPECTED_FILE') {
-        return res.status(400).json({ error: 'Unexpected field. Make sure to use "chunk" as the field name.' });
-      }
-      return res.status(400).json({ error: `Upload error: ${err.message}` });
-=======
-      return res.status(400).json({ error: err.message });
->>>>>>> 4d484293
-    }
-
-    try {
-      const { uploadId, chunkIndex } = req.body;
-<<<<<<< HEAD
-      const chunkIndexNum = parseInt(chunkIndex);
-=======
->>>>>>> 4d484293
-
-      if (!chunkedUploads[uploadId]) {
-        // Clean up the temporary file
-        if (req.file && req.file.path) {
-          fs.unlinkSync(req.file.path);
-        }
-        return res.status(400).json({ error: 'Invalid upload ID' });
-      }
-
-<<<<<<< HEAD
-      const uploadInfo = chunkedUploads[uploadId];
-
-      // Check if this chunk was already received (for retries)
-      if (uploadInfo.receivedChunksMap.has(chunkIndexNum)) {
-        // Chunk already processed, just acknowledge it
-        if (req.file && req.file.path) {
-          fs.unlinkSync(req.file.path); // Clean up duplicate
-        }
-        return res.json({
-          success: true,
-          receivedChunks: uploadInfo.receivedChunks,
-          totalChunks: uploadInfo.totalChunks,
-          duplicate: true
-        });
-      }
-
-      // Validate the chunk file
-      if (!req.file || !req.file.path || !fs.existsSync(req.file.path)) {
-        return res.status(400).json({ error: 'No chunk file received or file is invalid' });
-      }
-
-      // Check file size - reject empty chunks
-      const stats = fs.statSync(req.file.path);
-      if (stats.size === 0) {
-        fs.unlinkSync(req.file.path);
-        return res.status(400).json({ error: 'Empty chunk received' });
-      }
-
-      // Move chunk from temp to the upload's chunks directory
-      try {
-        // Make sure the chunks directory exists
-        if (!fs.existsSync(uploadInfo.uploadChunksDir)) {
-          fs.mkdirSync(uploadInfo.uploadChunksDir, { recursive: true });
-        }
-
-        const chunkPath = path.join(uploadInfo.uploadChunksDir, chunkIndex);
-
-        // Use streaming for better performance with large chunks
-        const readStream = fs.createReadStream(req.file.path);
-        const writeStream = fs.createWriteStream(chunkPath);
-
-        // Set up error handlers
-        readStream.on('error', (error) => {
-          console.error('Chunk read error:', error);
-          // Clean up
-          try {
-            if (fs.existsSync(req.file.path)) fs.unlinkSync(req.file.path);
-          } catch (e) {}
-
-          res.status(500).json({ error: 'Failed to read chunk' });
-        });
-
-        // Pipe the data
-        readStream.pipe(writeStream);
-
-        writeStream.on('finish', () => {
-          // Delete the temp file after successful copy
-          try {
-            fs.unlinkSync(req.file.path);
-          } catch (err) {
-            console.error('Error deleting temp file:', err);
-          }
-
-          // Update received chunks count and map
-          uploadInfo.receivedChunks++;
-          uploadInfo.receivedChunksMap.add(chunkIndexNum);
-
-          // Log progress periodically
-          if (uploadInfo.receivedChunks % 5 === 0 || uploadInfo.receivedChunks === uploadInfo.totalChunks) {
-            console.log(`Upload ${uploadId}: ${uploadInfo.receivedChunks}/${uploadInfo.totalChunks} chunks received`);
-          }
-
-          res.json({
-            success: true,
-            receivedChunks: uploadInfo.receivedChunks,
-            totalChunks: uploadInfo.totalChunks
-          });
-        });
-
-        writeStream.on('error', (error) => {
-          console.error('Chunk write error:', error);
-          // Clean up
-          try {
-            if (fs.existsSync(req.file.path)) fs.unlinkSync(req.file.path);
-          } catch (e) {}
-
-          res.status(500).json({ error: 'Failed to save chunk' });
-        });
-      } catch (error) {
-        console.error('Chunk processing error:', error);
-        // Clean up
-        try {
-          if (fs.existsSync(req.file.path)) fs.unlinkSync(req.file.path);
-        } catch (e) {}
-
-        res.status(500).json({ error: 'Failed to process chunk' });
-      }
-
-=======
-      // Move chunk from temp to the upload's chunks directory
-      const chunkPath = path.join(chunkedUploads[uploadId].uploadChunksDir, chunkIndex);
-      fs.renameSync(req.file.path, chunkPath);
-
-      // Update received chunks count
-      chunkedUploads[uploadId].receivedChunks++;
-
-      res.json({
-        success: true,
-        receivedChunks: chunkedUploads[uploadId].receivedChunks,
-        totalChunks: chunkedUploads[uploadId].totalChunks
-      });
->>>>>>> 4d484293
-    } catch (error) {
-      console.error('Chunk upload error:', error);
-      res.status(500).json({ error: 'Failed to process chunk' });
-    }
-  });
-});
-
-<<<<<<< HEAD
-// Complete chunked upload with optimized processing and optional compression
-app.post('/api/upload/complete', express.json(), async (req, res) => {
-  try {
-    const { uploadId, compress } = req.body;
-=======
-// Complete chunked upload
-app.post('/api/upload/complete', express.json(), async (req, res) => {
-  try {
-    const { uploadId } = req.body;
->>>>>>> 4d484293
-    const uploadInfo = chunkedUploads[uploadId];
-
-    if (!uploadInfo) {
-      return res.status(400).json({ error: 'Invalid upload ID' });
-    }
-
-    // Check if all chunks were received
-    if (uploadInfo.receivedChunks !== uploadInfo.totalChunks) {
-      return res.status(400).json({
-        error: 'Not all chunks received',
-        received: uploadInfo.receivedChunks,
-        expected: uploadInfo.totalChunks
-      });
-    }
-
-<<<<<<< HEAD
-    console.log(`Completing upload: ${uploadInfo.filename}, all ${uploadInfo.totalChunks} chunks received${compress ? ' with compression' : ''}`);
-
-    // Generate a unique code
-    const code = crypto.randomBytes(3).toString('hex');
-
-    // Create a unique filename with compression indicator if needed
-    const fileExt = path.extname(uploadInfo.filename);
-    const compressedExt = compress ? '.gz' : '';
-    const storedFilename = `chunked-${Date.now()}-${code}${fileExt}${compressedExt}`;
-=======
-    // Generate a unique code
-    const code = crypto.randomBytes(3).toString('hex');
-
-    // Create a unique filename
-    const storedFilename = `chunked-${Date.now()}-${code}${path.extname(uploadInfo.filename)}`;
->>>>>>> 4d484293
-    const filePath = path.join(uploadsDir, storedFilename);
-
-    // Create write stream for the final file
-    const writeStream = fs.createWriteStream(filePath);
-
-<<<<<<< HEAD
-    // Don't compress very small files (< 10KB) as it's not worth it
-    if (compress && uploadInfo.fileSize < 10 * 1024) {
-      console.log(`File too small for compression: ${uploadInfo.filename} (${uploadInfo.fileSize} bytes)`);
-      compress = false;
-    }
-
-    // Set up compression if requested
-    const outputStream = compress
-      ? zlib.createGzip({ level: 6 }) // Level 6 is a good balance between speed and compression
-      : writeStream;
-
-    // If using compression, pipe the compressed output to the file
-    if (compress) {
-      // Set up error handlers for compression
-      outputStream.on('error', (err) => {
-        console.error('Compression error during chunked upload:', err);
-        // If compression fails, we'll handle it after all chunks are processed
-      });
-
-      outputStream.pipe(writeStream);
-    }
-
-    // Use streams for better performance
-    const combineChunks = async () => {
-      for (let i = 0; i < uploadInfo.totalChunks; i++) {
-        const chunkPath = path.join(uploadInfo.uploadChunksDir, i.toString());
-
-        // Check if chunk exists
-        if (!fs.existsSync(chunkPath)) {
-          throw new Error(`Chunk ${i} is missing`);
-        }
-
-        // Use streaming instead of reading entire chunk into memory
-        const chunkStream = fs.createReadStream(chunkPath);
-
-        // Wait for this chunk to be fully processed
-        await new Promise((resolve, reject) => {
-          chunkStream.pipe(outputStream, { end: false });
-          chunkStream.on('end', resolve);
-          chunkStream.on('error', reject);
-        });
-      }
-
-      // End the output stream after all chunks have been processed
-      outputStream.end();
-    };
-
-    // Process chunks and wait for completion
-    await combineChunks();
-
-    // Wait for the file to be fully written
-    await new Promise(resolve => writeStream.on('finish', resolve));
-
-    // Get the final file size
-    const stats = fs.statSync(filePath);
-    const finalSize = stats.size;
-
-    // Calculate compression ratio if compression was used
-    let compressionRatio = null;
-    if (compress) {
-      compressionRatio = (uploadInfo.fileSize / finalSize).toFixed(2);
-      console.log(`File compressed: ${uploadInfo.fileSize} -> ${finalSize} bytes (${compressionRatio}x ratio)`);
-    }
-
-    console.log(`File assembly complete: ${storedFilename}`);
-
-    // Create a unique timestamp and ID for this file
-    const timestamp = Date.now();
-    const uniqueId = Math.random().toString(36).substring(2, 8);
-    const internalId = `${timestamp}-${uniqueId}`;
-
-    // Log the file details
-    console.log(`Chunked upload successful: ${uploadInfo.filename}, size: ${finalSize} bytes, code: ${code}`);
-
-=======
-    // Combine all chunks
-    for (let i = 0; i < uploadInfo.totalChunks; i++) {
-      const chunkPath = path.join(uploadInfo.uploadChunksDir, i.toString());
-      const chunkBuffer = fs.readFileSync(chunkPath);
-      writeStream.write(chunkBuffer);
-    }
-
-    writeStream.end();
-
-    // Wait for the file to be written
-    await new Promise(resolve => writeStream.on('finish', resolve));
-
->>>>>>> 4d484293
-    // Save file info to database
-    const db = getDb();
-    db.files.push({
-      id: code,
-<<<<<<< HEAD
-      internalId: internalId,
-      filename: uploadInfo.filename,
-      storedFilename,
-      mimetype: compress ? 'application/gzip' : uploadInfo.mimeType,
-      originalMimetype: compress ? uploadInfo.mimeType : null,
-      size: finalSize,
-      originalSize: compress ? uploadInfo.fileSize : null,
-      compressed: !!compress,
-      compressionRatio: compressionRatio,
-      uploadDate: new Date().toISOString(),
-      chunked: true
-    });
-    saveDb(db);
-
-    // Clean up chunks asynchronously
-    setTimeout(() => {
-      try {
-        fs.rmSync(uploadInfo.uploadChunksDir, { recursive: true, force: true });
-        console.log(`Cleaned up chunks for ${uploadId}`);
-      } catch (err) {
-        console.error(`Error cleaning up chunks for ${uploadId}:`, err);
-      }
-    }, 1000);
-
-=======
-      filename: uploadInfo.filename,
-      storedFilename,
-      mimetype: uploadInfo.mimeType,
-      size: uploadInfo.fileSize,
-      uploadDate: new Date().toISOString()
-    });
-    saveDb(db);
-
-    // Clean up chunks
-    fs.rmSync(uploadInfo.uploadChunksDir, { recursive: true, force: true });
->>>>>>> 4d484293
-    delete chunkedUploads[uploadId];
-
-    res.json({
-      success: true,
-      code,
-      filename: uploadInfo.filename,
-<<<<<<< HEAD
-      size: finalSize,
-      originalSize: compress ? uploadInfo.fileSize : null,
-      compressed: !!compress,
-      compressionRatio: compressionRatio,
-      uploadTime: timestamp // Include the timestamp to help identify this specific upload
-=======
-      size: uploadInfo.fileSize
->>>>>>> 4d484293
-    });
-  } catch (error) {
-    console.error('Upload completion error:', error);
-    res.status(500).json({ error: 'Failed to complete upload' });
-  }
-});
-
-<<<<<<< HEAD
-// Regular single file upload with optional compression
-app.post('/api/upload', upload.single('file'), multerErrorHandler, async (req, res) => {
-=======
-// Regular single file upload (keeping for backward compatibility)
 app.post('/api/upload', upload.single('file'), (req, res) => {
->>>>>>> 4d484293
   try {
     if (!req.file) {
       return res.status(400).json({ error: 'No file uploaded' });
